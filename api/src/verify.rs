--- conflicted
+++ resolved
@@ -1,14 +1,10 @@
 use crate::db::DBClient;
-<<<<<<< HEAD
 use crate::db::OnlinePresentmentState;
 use crate::mdl_data_fields::age_over_mdl_request;
-=======
->>>>>>> ad98caa9
 use crate::minimal_mdl_request;
 use crate::Base64urlUInt;
 use crate::CustomError;
 use crate::Params;
-<<<<<<< HEAD
 use crate::{gen_nonce, VPProgress};
 use isomdl::definitions::helpers::NonEmptyMap;
 use isomdl::definitions::oid4vp::DeviceResponse;
@@ -16,21 +12,11 @@
 use josekit::jwk::alg::ec::EcKeyPair;
 use oidc4vp::mdl_request::ClientMetadata;
 use oidc4vp::{mdl_request::RequestObject, presentment::Verify, utils::Openid4vpError};
-=======
-use crate::{gen_nonce, StartedInfo, VPProgress};
-use isomdl::definitions::helpers::NonEmptyMap;
-use isomdl::definitions::oid4vp::DeviceResponse;
-use isomdl::presentation::reader::ReaderSession;
-use isomdl_18013_7::verify::{UnattendedSessionManager, UnattendedSessionManagerInit};
-use oidc4vp::mdl_request::ClientMetadata;
-use oidc4vp::{mdl_request::RequestObject, presentment::Verify, utils::Error};
->>>>>>> ad98caa9
 use serde_json::json;
 use serde_json::Value;
 use std::collections::BTreeMap;
 use uuid::Uuid;
 use worker::Url;
-<<<<<<< HEAD
 use serde::{Serialize, Deserialize};
 use isomdl_18013_7::verify::UnattendedSessionManager;
 
@@ -40,15 +26,12 @@
     pub response_mode: String,
     pub presentation_type: String,
 }
-=======
->>>>>>> ad98caa9
 
 const API_PREFIX: &str = "/vp";
 
 pub async fn configured_openid4vp_mdl_request(
     id: Uuid,
     base_url: Url,
-<<<<<<< HEAD
     params: DemoParams,
     db: &mut dyn DBClient,
 ) -> Result<String, CustomError> {
@@ -76,22 +59,6 @@
             verifier_key.params = Params::EC(p)
         }
         _ => {}
-=======
-    db: &mut dyn DBClient,
-) -> Result<String, CustomError> {
-    let requested_fields = NonEmptyMap::try_from(minimal_mdl_request())?;
-
-    let redirect_uri = base_url.join(&format!("{}/{}/mdl_response", API_PREFIX, id))?;
-
-    let vk = include_str!("./test/verifier_testing_key.b64");
-    let vk_bytes = base64::decode(vk)?;
-    let vsk = p256::SecretKey::from_sec1_der(&vk_bytes)?;
-    let mut verifier_key = ssi::jwk::p256_parse(&vsk.public_key().to_sec1_bytes())?;
-    let params: Params = verifier_key.params.clone();
-    if let Params::EC(mut p) = params {
-        p.ecc_private_key = Some(Base64urlUInt(vsk.to_bytes().to_vec()));
-        verifier_key.params = Params::EC(p);
->>>>>>> ad98caa9
     }
 
     let x509c = include_str!("./test/verifier_test_cert.b64");
@@ -114,27 +81,15 @@
         vp_formats: vp_formats,
     };
 
-<<<<<<< HEAD
-=======
-    //TODO: set presentation id and response mode based on demo params
-    //TODO: support REST API for mdl requests
->>>>>>> ad98caa9
     let payload = openid4vp_mdl_request(
         id,
         NonEmptyMap::new("org.iso.18013.5.1".to_string(), requested_fields),
         client_id.unwrap(),
-<<<<<<< HEAD
         response_uri.to_string(),
         "mDL".to_string(),
         "direct_post.jwt".to_string(),
         client_metadata,
         ec_key_pair,
-=======
-        redirect_uri.to_string(),
-        "minimal_mdl_request".to_string(),
-        "direct_post.jwt".to_string(),
-        client_metadata,
->>>>>>> ad98caa9
         db,
     )
     .await?;
@@ -155,15 +110,11 @@
     Ok(jwt)
 }
 
-<<<<<<< HEAD
-=======
 #[allow(clippy::too_many_arguments)]
->>>>>>> ad98caa9
 pub async fn openid4vp_mdl_request(
     id: Uuid,
     requested_fields: NonEmptyMap<String, NonEmptyMap<Option<String>, Option<bool>>>,
     client_id: String,
-<<<<<<< HEAD
     response_uri: String,
     presentation_id: String,
     response_mode: String,
@@ -185,23 +136,6 @@
         response_mode,
         client_metadata,
         e_reader_key_bytes,
-=======
-    redirect_uri: String,
-    presentation_id: String,
-    response_mode: String,
-    client_metadata: ClientMetadata,
-    db: &mut dyn DBClient,
-) -> Result<RequestObject, Error> {
-    let nonce = gen_nonce();
-    let unattended_session_manager_init = UnattendedSessionManagerInit::new()?;
-    let request = unattended_session_manager_init.mdl_request(
-        requested_fields,
-        client_id,
-        redirect_uri,
-        presentation_id,
-        response_mode,
-        client_metadata,
->>>>>>> ad98caa9
     );
     db.put_vp(
         id,
@@ -210,12 +144,7 @@
             unattended_session_manager,
         }),
     )
-<<<<<<< HEAD
     .await?;
-=======
-    .await
-    .unwrap();
->>>>>>> ad98caa9
     request
 }
 
@@ -223,7 +152,6 @@
     response: Vec<u8>,
     id: Uuid,
     db: &mut dyn DBClient,
-<<<<<<< HEAD
 ) -> Result<BTreeMap<String, Value>, Openid4vpError> {
     let device_response: DeviceResponse = serde_cbor::from_slice(&response)?;
     let vp_progress = db.get_vp(id).await.unwrap();
@@ -251,28 +179,6 @@
                 }
             },
             _ => {Err(Openid4vpError::OID4VPError)}
-=======
-) -> Result<BTreeMap<String, Value>, Error> {
-    let device_response: DeviceResponse = serde_cbor::from_slice(&response).unwrap();
-    let mut unattended_session_manager = UnattendedSessionManager::new(device_response).unwrap();
-    let result = unattended_session_manager.handle_response();
-    match result {
-        Ok(r) => {
-            //TODO; bring saved to db in line with intent_to_retain from request
-            db.put_vp(id, VPProgress::Done(serde_json::json!(r)))
-                .await
-                .unwrap();
-            Ok(r)
-        }
-        Err(e) => {
-            db.put_vp(
-                id,
-                VPProgress::Failed(json!(format!("Verification failed: {}", e))),
-            )
-            .await
-            .unwrap();
-            Err(Error::OID4VPError)
->>>>>>> ad98caa9
         }
     } else {
         Err(Openid4vpError::OID4VPError)
@@ -286,7 +192,6 @@
     use crate::db::tests::MemoryDBClient;
     use crate::mdl_data_fields;
     use crate::present::prepare_openid4vp_mdl_response;
-<<<<<<< HEAD
     use crate::verify::openid4vp_mdl_request;
     use base64;
     use isomdl::issuance::Mdoc;
@@ -299,20 +204,6 @@
 
     #[tokio::test]
     async fn mdl_presentation_e2e() {
-=======
-    use crate::verify::{openid4vp_mdl_request, validate_openid4vp_mdl_response};
-    use base64;
-    use isomdl::definitions::{helpers::Tag24, SessionTranscript};
-    use isomdl::issuance::Mdoc;
-    use isomdl_18013_7::present::complete_mdl_response;
-    use oidc4vp::mdl_request::ClientMetadata;
-    use p256::ecdsa::{Signature, SigningKey};
-    use ssi::jwk::{Base64urlUInt, Params};
-    use x509_certificate;
-
-    #[tokio::test]
-    async fn better_mdl_presentation_e2e() {
->>>>>>> ad98caa9
         // Set up request and load keys, cert, documents
         let mdl_data_fields = mdl_data_fields::minimal_mdl_request();
         let namespace = NonEmptyMap::try_from(mdl_data_fields).unwrap();
@@ -321,7 +212,6 @@
         let session_id = Uuid::new_v4();
         let mut db = MemoryDBClient::new();
 
-<<<<<<< HEAD
         let _wallet_metadata = json!(
             {
                 "authorization_endpoint": "mdoc-openid4vp",
@@ -342,8 +232,6 @@
             }
         );
 
-=======
->>>>>>> ad98caa9
         let vk = include_str!("./test/verifier_testing_key.b64");
         let vk_bytes = base64::decode(vk).unwrap();
         let vsk: p256::SecretKey = p256::SecretKey::from_sec1_der(&vk_bytes).unwrap().into();
@@ -388,27 +276,17 @@
             }}),
         };
 
-<<<<<<< HEAD
         let _client_metadata_uri = "example.com".to_string();
 
-=======
->>>>>>> ad98caa9
         let payload = openid4vp_mdl_request(
             session_id,
             requested_fields,
             client_id,
-<<<<<<< HEAD
             response_uri,
             presentation_id,
             response_mode,
             client_metadata,
             verifier_key_pair,
-=======
-            redirect_uri,
-            presentation_id,
-            response_mode,
-            client_metadata,
->>>>>>> ad98caa9
             &mut db,
         )
         .await
@@ -440,27 +318,14 @@
         let parsed_cert_bytes = base64::decode(parsed_cert_chain).unwrap();
         let parsed_vk: p256::elliptic_curve::PublicKey<p256::NistP256> = oidc4vp::mdl_request::x509_public_key(parsed_cert_bytes).unwrap();
         let parsed_vk_bytes = parsed_vk.to_sec1_bytes();
-<<<<<<< HEAD
         let parsed_verifier_key: ssi::jwk::JWK = ssi::jwk::p256_parse(&parsed_vk_bytes).unwrap();
         let map: Map<String, Value> = serde_json::from_value(json!(parsed_verifier_key.params.clone())).unwrap();
         let verifier_jwk = josekit::jwk::Jwk::from_map(map).unwrap();
-=======
-        let parsed_verifier_key = ssi::jwk::p256_parse(&parsed_vk_bytes).unwrap();
-        let parsed_req: RequestObject =
-            ssi::jwt::decode_verify(&request_object_jwt, &parsed_verifier_key).unwrap();
-        assert_eq!(verifier_key.to_public(), parsed_verifier_key);
-
-        //TODO: Derive device encryption key from verifier ephemeral public key;
-        let _verifier_ephemeral_pk = parsed_req.client_metadata.jwks.clone();
-
-        //Mdoc app prepares an mdl response
->>>>>>> ad98caa9
         let der = include_str!("./test/holder_testing_key.b64");
         let doc_type = mdoc.doc_type.clone();
         let documents = NonEmptyMap::new(doc_type, mdoc.into());
 
         let der_bytes = base64::decode(der).unwrap();
-<<<<<<< HEAD
         let _device_key: p256::ecdsa::SigningKey = p256::SecretKey::from_sec1_der(&der_bytes).unwrap().into();
         let cek_pair = josekit::jwe::ECDH_ES.generate_ec_key_pair(josekit::jwk::alg::ec::EcCurve::P256).unwrap();
         let parsed_req: RequestObject = ssi::jwt::decode_verify(&request_object_jwt, &parsed_verifier_key).unwrap();
@@ -493,26 +358,6 @@
         //     .unwrap();
         // let _saved_result = db.get_vp(session_id).await.unwrap();
         // println!("result: {:#?}", result);
-=======
-        let device_key: p256::ecdsa::SigningKey =
-            p256::SecretKey::from_sec1_der(&der_bytes).unwrap().into();
-
-        let prepared_response =
-            prepare_openid4vp_mdl_response(parsed_req, session_transcript, documents)
-                .await
-                .unwrap();
-        let response =
-            complete_mdl_response::<SigningKey, Signature>(prepared_response, device_key);
-
-        // Then mdoc app posts response to response endpoint
-        // Verifier validates the response
-        let vp_token = base64::decode(response.unwrap().vp_token).unwrap();
-        //TODO; bring saved to db in line with intent_to_retain from request
-        let _result = validate_openid4vp_mdl_response(vp_token, session_id, &mut db)
-            .await
-            .unwrap();
-        let _saved_result = db.get_vp(session_id).await.unwrap();
->>>>>>> ad98caa9
     }
 
     #[tokio::test]
@@ -522,11 +367,7 @@
         let mut db = MemoryDBClient::new();
         let params = DemoParams{revocation_check: false, response_mode: "direct_post.jwt".to_string(),presentation_type: "mDL".to_string()};
 
-<<<<<<< HEAD
         let request_object_jwt = configured_openid4vp_mdl_request(session_id, base_url, params, &mut db)
-=======
-        let request_object_jwt = configured_openid4vp_mdl_request(session_id, base_url, &mut db)
->>>>>>> ad98caa9
             .await
             .unwrap();
         let (header, _payload) = ssi::jws::decode_unverified(&request_object_jwt).unwrap();
